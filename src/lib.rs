//! Portable interface to epoll, kqueue, event ports, and IOCP.
//!
//! Supported platforms:
//! - [epoll](https://en.wikipedia.org/wiki/Epoll): Linux, Android, RedoxOS
//! - [kqueue](https://en.wikipedia.org/wiki/Kqueue): macOS, iOS, tvOS, watchOS, FreeBSD, NetBSD, OpenBSD,
//!   DragonFly BSD
//! - [event ports](https://illumos.org/man/port_create): illumos, Solaris
//! - [poll](https://en.wikipedia.org/wiki/Poll_(Unix)): VxWorks, Fuchsia, other Unix systems
//! - [IOCP](https://learn.microsoft.com/en-us/windows/win32/fileio/i-o-completion-ports): Windows, Wine (version 7.13+)
//!
//! By default, polling is done in oneshot mode, which means interest in I/O events needs to
//! be re-enabled after an event is delivered if we're interested in the next event of the same
//! kind. However, level and edge triggered modes are also available for certain operating
//! systems. See the documentation of the [`PollMode`] type for more information.
//!
//! Only one thread can be waiting for I/O events at a time.
//!
//! # Examples
//!
//! ```no_run
//! use polling::{Event, Events, Poller};
//! use std::net::TcpListener;
//!
//! // Create a TCP listener.
//! let socket = TcpListener::bind("127.0.0.1:8000")?;
//! socket.set_nonblocking(true)?;
//! let key = 7; // Arbitrary key identifying the socket.
//!
//! // Create a poller and register interest in readability on the socket.
//! let poller = Poller::new()?;
//! unsafe {
//!     poller.add(&socket, Event::readable(key))?;
//! }
//!
//! // The event loop.
//! let mut events = Events::new();
//! loop {
//!     // Wait for at least one I/O event.
//!     events.clear();
//!     poller.wait(&mut events, None)?;
//!
//!     for ev in events.iter() {
//!         if ev.key == key {
//!             // Perform a non-blocking accept operation.
//!             socket.accept()?;
//!             // Set interest in the next readability event.
//!             poller.modify(&socket, Event::readable(key))?;
//!         }
//!     }
//! }
//!
//! poller.delete(&socket)?;
//! # std::io::Result::Ok(())
//! ```

#![warn(missing_docs, missing_debug_implementations, rust_2018_idioms)]
#![allow(clippy::useless_conversion, clippy::unnecessary_cast, unused_unsafe)]
#![cfg_attr(docsrs, feature(doc_cfg))]
#![doc(
    html_favicon_url = "https://raw.githubusercontent.com/smol-rs/smol/master/assets/images/logo_fullsize_transparent.png"
)]
#![doc(
    html_logo_url = "https://raw.githubusercontent.com/smol-rs/smol/master/assets/images/logo_fullsize_transparent.png"
)]

use std::cell::Cell;
use std::fmt;
use std::io;
use std::marker::PhantomData;
use std::num::NonZeroUsize;
use std::sync::atomic::{AtomicBool, Ordering};
use std::sync::Mutex;
use std::time::{Duration, Instant};

use cfg_if::cfg_if;

cfg_if! {
    // Note: This cfg is intended to make it easy for polling developers to test
    // the backend that uses poll, and is not a public API.
    if #[cfg(polling_test_poll_backend)] {
        mod poll;
        use poll as sys;
    } else if #[cfg(any(
        target_os = "linux",
        target_os = "android",
        target_os = "redox"
    ))] {
        mod epoll;
        use epoll as sys;
    } else if #[cfg(any(
        target_os = "illumos",
        target_os = "solaris",
    ))] {
        mod port;
        use port as sys;
    } else if #[cfg(any(
        target_os = "macos",
        target_os = "ios",
        target_os = "tvos",
        target_os = "watchos",
        target_os = "freebsd",
        target_os = "netbsd",
        target_os = "openbsd",
        target_os = "dragonfly",
    ))] {
        mod kqueue;
        use kqueue as sys;
    } else if #[cfg(any(
        target_os = "vxworks",
        target_os = "fuchsia",
        target_os = "horizon",
        unix,
    ))] {
        mod poll;
        use poll as sys;
    } else if #[cfg(target_os = "windows")] {
        mod iocp;
        use iocp as sys;
    } else {
        compile_error!("polling does not support this target OS");
    }
}

pub mod os;

/// Key associated with notifications.
const NOTIFY_KEY: usize = usize::MAX;

/// Indicates that a file descriptor or socket can read or write without blocking.
#[derive(Debug, Clone, Copy, PartialEq, Eq)]
pub struct Event {
    /// Key identifying the file descriptor or socket.
    pub key: usize,
    /// Can it do a read operation without blocking?
    pub readable: bool,
    /// Can it do a write operation without blocking?
    pub writable: bool,
    /// System-specific event data.
    extra: sys::EventExtra,
}

/// The mode in which the poller waits for I/O events.
#[derive(Debug, Clone, Copy, PartialEq, Eq, PartialOrd, Ord, Hash)]
#[non_exhaustive]
pub enum PollMode {
    /// Poll in oneshot mode.
    ///
    /// In this mode, the poller will only deliver one event per file descriptor or socket.
    /// Once an event has been delivered, interest in the event needs to be re-enabled
    /// by calling `Poller::modify` or `Poller::add`.
    ///
    /// This is the default mode.
    Oneshot,

    /// Poll in level-triggered mode.
    ///
    /// Once an event has been delivered, polling will continue to deliver that event
    /// until interest in the event is disabled by calling `Poller::modify` or `Poller::delete`.
    ///
    /// Not all operating system support this mode. Trying to register a file descriptor with
    /// this mode in an unsupported operating system will raise an error. You can check if
    /// the operating system supports this mode by calling `Poller::supports_level`.
    Level,

    /// Poll in edge-triggered mode.
    ///
    /// Once an event has been delivered, polling will not deliver that event again unless
    /// a new event occurs.
    ///
    /// Not all operating system support this mode. Trying to register a file descriptor with
    /// this mode in an unsupported operating system will raise an error. You can check if
    /// the operating system supports this mode by calling `Poller::supports_edge`.
    Edge,

    /// Poll in both edge-triggered and oneshot mode.
    ///
    /// This mode is similar to the `Oneshot` mode, but it will only deliver one event per new
    /// event.
    ///
    /// Not all operating system support this mode. Trying to register a file descriptor with
    /// this mode in an unsupported operating system will raise an error. You can check if
    /// the operating system supports this mode by calling `Poller::supports_edge`.
    EdgeOneshot,
}

impl Event {
    /// Create a new event.
    pub const fn new(key: usize, readable: bool, writable: bool) -> Event {
        Event {
            key,
            readable,
            writable,
            extra: sys::EventExtra::empty(),
        }
    }

    /// All kinds of events (readable and writable).
    ///
    /// Equivalent to: `Event::new(key, true, true)`
    #[inline]
    pub const fn all(key: usize) -> Event {
        Event::new(key, true, true)
    }

    /// Only the readable event.
    ///
    /// Equivalent to: `Event::new(key, true, false)`
    #[inline]
    pub const fn readable(key: usize) -> Event {
        Event::new(key, true, false)
    }

    /// Only the writable event.
    ///
    /// Equivalent to: `Event::new(key, false, true)`
    #[inline]
    pub const fn writable(key: usize) -> Event {
        Event::new(key, false, true)
    }

    /// No events.
    ///
    /// Equivalent to: `Event::new(key, false, false)`
    #[inline]
    pub const fn none(key: usize) -> Event {
        Event::new(key, false, false)
    }

    /// Add interruption events to this interest.
    ///
    /// This usually indicates that the file descriptor or socket has been closed. It corresponds
    /// to the `EPOLLHUP` and `POLLHUP` events.
    ///
    /// Interruption events are only supported on the following platforms:
    ///
    /// - `epoll`
    /// - `poll`
    /// - IOCP
    /// - Event Ports
    ///
    /// On other platforms, this function is a no-op.
    #[inline]
    pub fn set_interrupt(&mut self, active: bool) {
        self.extra.set_hup(active);
    }

    /// Add interruption events to this interest.
    ///
    /// This usually indicates that the file descriptor or socket has been closed. It corresponds
    /// to the `EPOLLHUP` and `POLLHUP` events.
    ///
    /// Interruption events are only supported on the following platforms:
    ///
    /// - `epoll`
    /// - `poll`
    /// - IOCP
    /// - Event Ports
    ///
    /// On other platforms, this function is a no-op.
    #[inline]
    pub fn with_interrupt(mut self) -> Self {
        self.set_interrupt(true);
        self
    }

    /// Add priority events to this interest.
    ///
    /// This indicates that there is urgent data to read. It corresponds to the `EPOLLPRI` and
    /// `POLLPRI` events.
    ///
    /// Priority events are only supported on the following platforms:
    ///
    /// - `epoll`
    /// - `poll`
    /// - IOCP
    /// - Event Ports
    ///
    /// On other platforms, this function is a no-op.
    #[inline]
    pub fn set_priority(&mut self, active: bool) {
        self.extra.set_pri(active);
    }

    /// Add priority events to this interest.
    ///
    /// This indicates that there is urgent data to read. It corresponds to the `EPOLLPRI` and
    /// `POLLPRI` events.
    ///
    /// Priority events are only supported on the following platforms:
    ///
    /// - `epoll`
    /// - `poll`
    /// - IOCP
    /// - Event Ports
    ///
    /// On other platforms, this function is a no-op.
    #[inline]
    pub fn with_priority(mut self) -> Self {
        self.set_priority(true);
        self
    }

    /// Tell if this event is the result of an interrupt notification.
    ///
    /// This usually indicates that the file descriptor or socket has been closed. It corresponds
    /// to the `EPOLLHUP` and `POLLHUP` events.
    ///
    /// Interruption events are only supported on the following platforms:
    ///
    /// - `epoll`
    /// - `poll`
    /// - IOCP
    /// - Event Ports
    ///
    /// On other platforms, this always returns `false`.
    #[inline]
    pub fn is_interrupt(&self) -> bool {
        self.extra.is_hup()
    }

    /// Tell if this event is the result of a priority notification.
    ///
    /// This indicates that there is urgent data to read. It corresponds to the `EPOLLPRI` and
    /// `POLLPRI` events.
    ///
    /// Priority events are only supported on the following platforms:
    ///
    /// - `epoll`
    /// - `poll`
    /// - IOCP
    /// - Event Ports
    ///
    /// On other platforms, this always returns `false`.
    #[inline]
    pub fn is_priority(&self) -> bool {
        self.extra.is_pri()
    }

    /// Tells if this event is the result of a connection failure.
    ///
    /// This function checks if a TCP connection has failed. It corresponds to the `EPOLLERR`  or `EPOLLHUP` event in Linux
    /// and `CONNECT_FAILED` event in Windows IOCP.
    ///
    /// # Examples
    ///
    /// ```
    /// use std::{io, net};
    /// // Assuming polling and socket2 are included as dependencies in Cargo.toml
    /// use polling::Event;
    /// use socket2::Type;
    ///
    /// fn main() -> io::Result<()> {
    ///     let socket = socket2::Socket::new(socket2::Domain::IPV4, Type::STREAM, None)?;
    ///     let poller = polling::Poller::new()?;
    ///     unsafe {
    ///         poller.add(&socket, Event::new(0, true, true))?;
    ///     }
    ///     let addr = net::SocketAddr::new(net::Ipv4Addr::LOCALHOST.into(), 8080);
    ///     socket.set_nonblocking(true)?;
    ///     let _ = socket.connect(&addr.into());
    ///
    ///     let mut events = polling::Events::new();
    ///
    ///     events.clear();
    ///     poller.wait(&mut events, None)?;
    ///
    ///     let event = events.iter().next();
    ///
    ///     let event = match event {
    ///         Some(event) => event,
    ///         None => {
    ///             println!("no event");
    ///             return Ok(());
    ///         },
    ///     };
    ///
    ///     println!("event: {:?}", event);
    ///     if event
    ///         .is_connect_failed()
    ///         .unwrap_or_default()
    ///     {
    ///         println!("connect failed");
    ///     }
    ///
    ///     Ok(())
    /// }
    /// ```
    ///
    /// # Returns
    ///
    /// Returns `Some(true)` if the connection has failed, `Some(false)` if the connection has not failed,
    /// or `None` if the platform does not support detecting this condition.
    #[inline]
    #[deprecated(
        since = "3.4.0",
        note = "use `is_err` in combination of is_hub instead, see documentation for `is_err`"
    )]
    pub fn is_connect_failed(&self) -> Option<bool> {
        self.extra.is_connect_failed()
    }

    /// Tells if this event is the result of a connection failure.
    ///
    /// This function checks if an error exist,particularlly useful in detecting if TCP connection failed. It corresponds to the `EPOLLERR` event in Linux
    /// and `CONNECT_FAILED` event in Windows IOCP.
    ///
    /// ## Caveats
    ///
    /// In `epoll`, a TCP connection failure is indicated by `EPOLLERR` + `EPOLLHUP`, though just `EPOLLERR` is enough to indicate a connection failure.
    /// EPOLLHUP may happen when we haven't event called `connect` on the socket, but it is still a valid event to check for.
    ///
<<<<<<< HEAD
=======
    /// # Examples
    ///
    /// ```
    ///   fn main() -> std::io::Result<()> {
    ///       use std::net;
    ///       use std::time::Duration;
    ///   
    ///       use polling::Event;
    ///       use socket2::Type;
    ///       let poller = polling::Poller::new()?;
    ///       let bad_socket = socket2::Socket::new(socket2::Domain::IPV4, Type::STREAM, None)?;
    ///       let addr = net::SocketAddr::new("127.0.0.1".parse().unwrap(), 12345);
    ///       bad_socket.set_nonblocking(true)?;
    ///       let mut events = polling::Events::new();
    ///   
    ///       let _ = bad_socket.connect(&addr.into()).unwrap_err();
    ///   
    ///       unsafe {
    ///           poller.add(&bad_socket, Event::writable(0))?;
    ///       }
    ///   
    ///       poller.wait(&mut events, Some(Duration::from_secs(3)))?;
    ///   
    ///       let event = events.iter().next().expect("no event");
    ///       let is_err = match event.is_err() {
    ///           Some(is_err) => is_err,
    ///           None => {
    ///               println!("not supported in this platform");
    ///               return Ok(());
    ///           },
    ///       };
    ///       assert!(is_err);
    ///       println!("bad socket is now in error state");
    ///   
    ///       Ok(())
    ///   }
    /// ```  
    ///
>>>>>>> 23f611e7
    /// Returns `Some(true)` if the connection has failed, `Some(false)` if there is an error,
    /// or `None` if the platform does not support detecting this condition.
    #[inline]
    pub fn is_err(&self) -> Option<bool> {
        self.extra.is_err()
    }

    /// Remove any extra information from this event.
    #[inline]
    pub fn clear_extra(&mut self) {
        self.extra = sys::EventExtra::empty();
    }

    /// Get a version of this event with no extra information.
    ///
    /// This is useful for comparing events with `==`.
    #[inline]
    pub fn with_no_extra(mut self) -> Self {
        self.clear_extra();
        self
    }
}

/// Waits for I/O events.
pub struct Poller {
    poller: sys::Poller,
    lock: Mutex<()>,
    notified: AtomicBool,
}

impl Poller {
    /// Creates a new poller.
    ///
    /// # Examples
    ///
    /// ```
    /// use polling::Poller;
    ///
    /// let poller = Poller::new()?;
    /// # std::io::Result::Ok(())
    /// ```
    pub fn new() -> io::Result<Poller> {
        Ok(Poller {
            poller: sys::Poller::new()?,
            lock: Mutex::new(()),
            notified: AtomicBool::new(false),
        })
    }

    /// Tell whether or not this `Poller` supports level-triggered polling.
    pub fn supports_level(&self) -> bool {
        self.poller.supports_level()
    }

    /// Tell whether or not this `Poller` supports edge-triggered polling.
    pub fn supports_edge(&self) -> bool {
        self.poller.supports_edge()
    }

    /// Adds a file descriptor or socket to the poller.
    ///
    /// A file descriptor or socket is considered readable or writable when a read or write
    /// operation on it would not block. This doesn't mean the read or write operation will
    /// succeed, it only means the operation will return immediately.
    ///
    /// If interest is set in both readability and writability, the two kinds of events might be
    /// delivered either separately or together.
    ///
    /// For example, interest in `Event { key: 7, readable: true, writable: true }` might result in
    /// a single [`Event`] of the same form, or in two separate [`Event`]s:
    /// - `Event { key: 7, readable: true, writable: false }`
    /// - `Event { key: 7, readable: false, writable: true }`
    ///
    /// Note that interest in I/O events needs to be re-enabled using
    /// [`modify()`][`Poller::modify()`] again after an event is delivered if we're interested in
    /// the next event of the same kind.
    ///
    /// It is possible to register interest in the same file descriptor or socket using multiple
    /// separate [`Poller`] instances. When the event is delivered, one or more [`Poller`]s are
    /// notified with that event. The exact number of [`Poller`]s notified depends on the
    /// underlying platform. When registering multiple sources into one event, the user should
    /// be careful to accommodate for events lost to other pollers.
    ///
    /// One may also register one source into other, non-`polling` event loops, like GLib's
    /// context. While the plumbing will vary from platform to platform, in general the [`Poller`]
    /// will act as if the source was registered with another [`Poller`], with the same caveats
    /// as above.
    ///
    /// # Safety
    ///
    /// The source must be [`delete()`]d from this `Poller` before it is dropped.
    ///
    /// [`delete()`]: Poller::delete
    ///
    /// # Errors
    ///
    /// This method returns an error in the following situations:
    ///
    /// * If `key` equals `usize::MAX` because that key is reserved for internal use.
    /// * If an error is returned by the syscall.
    ///
    /// # Examples
    ///
    /// Set interest in all events:
    ///
    /// ```no_run
    /// use polling::{Event, Poller};
    ///
    /// let source = std::net::TcpListener::bind("127.0.0.1:0")?;
    /// source.set_nonblocking(true)?;
    /// let key = 7;
    ///
    /// let poller = Poller::new()?;
    /// unsafe {
    ///     poller.add(&source, Event::all(key))?;
    /// }
    /// poller.delete(&source)?;
    /// # std::io::Result::Ok(())
    /// ```
    pub unsafe fn add(&self, source: impl AsRawSource, interest: Event) -> io::Result<()> {
        self.add_with_mode(source, interest, PollMode::Oneshot)
    }

    /// Adds a file descriptor or socket to the poller in the specified mode.
    ///
    /// This is identical to the `add()` function, but allows specifying the
    /// polling mode to use for this socket.
    ///
    /// # Safety
    ///
    /// The source must be [`delete()`]d from this `Poller` before it is dropped.
    ///
    /// [`delete()`]: Poller::delete
    ///
    /// # Errors
    ///
    /// If the operating system does not support the specified mode, this function
    /// will return an error.
    pub unsafe fn add_with_mode(
        &self,
        source: impl AsRawSource,
        interest: Event,
        mode: PollMode,
    ) -> io::Result<()> {
        if interest.key == NOTIFY_KEY {
            return Err(io::Error::new(
                io::ErrorKind::InvalidInput,
                "the key is not allowed to be `usize::MAX`",
            ));
        }
        self.poller.add(source.raw(), interest, mode)
    }

    /// Modifies the interest in a file descriptor or socket.
    ///
    /// This method has the same behavior as [`add()`][`Poller::add()`] except it modifies the
    /// interest of a previously added file descriptor or socket.
    ///
    /// To use this method with a file descriptor or socket, you must first add it using
    /// [`add()`][`Poller::add()`].
    ///
    /// Note that interest in I/O events needs to be re-enabled using
    /// [`modify()`][`Poller::modify()`] again after an event is delivered if we're interested in
    /// the next event of the same kind.
    ///
    /// # Errors
    ///
    /// This method returns an error in the following situations:
    ///
    /// * If `key` equals `usize::MAX` because that key is reserved for internal use.
    /// * If an error is returned by the syscall.
    ///
    /// # Examples
    ///
    /// To enable interest in all events:
    ///
    /// ```no_run
    /// # use polling::{Event, Poller};
    /// # let source = std::net::TcpListener::bind("127.0.0.1:0")?;
    /// # let key = 7;
    /// # let poller = Poller::new()?;
    /// # unsafe { poller.add(&source, Event::none(key))?; }
    /// poller.modify(&source, Event::all(key))?;
    /// # std::io::Result::Ok(())
    /// ```
    ///
    /// To enable interest in readable events and disable interest in writable events:
    ///
    /// ```no_run
    /// # use polling::{Event, Poller};
    /// # let source = std::net::TcpListener::bind("127.0.0.1:0")?;
    /// # let key = 7;
    /// # let poller = Poller::new()?;
    /// # unsafe { poller.add(&source, Event::none(key))?; }
    /// poller.modify(&source, Event::readable(key))?;
    /// # poller.delete(&source)?;
    /// # std::io::Result::Ok(())
    /// ```
    ///
    /// To disable interest in readable events and enable interest in writable events:
    ///
    /// ```no_run
    /// # use polling::{Event, Poller};
    /// # let poller = Poller::new()?;
    /// # let key = 7;
    /// # let source = std::net::TcpListener::bind("127.0.0.1:0")?;
    /// # unsafe { poller.add(&source, Event::none(key))? };
    /// poller.modify(&source, Event::writable(key))?;
    /// # poller.delete(&source)?;
    /// # std::io::Result::Ok(())
    /// ```
    ///
    /// To disable interest in all events:
    ///
    /// ```no_run
    /// # use polling::{Event, Poller};
    /// # let source = std::net::TcpListener::bind("127.0.0.1:0")?;
    /// # let key = 7;
    /// # let poller = Poller::new()?;
    /// # unsafe { poller.add(&source, Event::none(key))?; }
    /// poller.modify(&source, Event::none(key))?;
    /// # poller.delete(&source)?;
    /// # std::io::Result::Ok(())
    /// ```
    pub fn modify(&self, source: impl AsSource, interest: Event) -> io::Result<()> {
        self.modify_with_mode(source, interest, PollMode::Oneshot)
    }

    /// Modifies interest in a file descriptor or socket to the poller, but with the specified
    /// mode.
    ///
    /// This is identical to the `modify()` function, but allows specifying the polling mode
    /// to use for this socket.
    ///
    /// # Performance Notes
    ///
    /// This function can be used to change a source from one polling mode to another. However,
    /// on some platforms, this switch can cause delays in the delivery of events.
    ///
    /// # Errors
    ///
    /// If the operating system does not support the specified mode, this function will return
    /// an error.
    pub fn modify_with_mode(
        &self,
        source: impl AsSource,
        interest: Event,
        mode: PollMode,
    ) -> io::Result<()> {
        if interest.key == NOTIFY_KEY {
            return Err(io::Error::new(
                io::ErrorKind::InvalidInput,
                "the key is not allowed to be `usize::MAX`",
            ));
        }
        self.poller.modify(source.source(), interest, mode)
    }

    /// Removes a file descriptor or socket from the poller.
    ///
    /// Unlike [`add()`][`Poller::add()`], this method only removes the file descriptor or
    /// socket from the poller without putting it back into blocking mode.
    ///
    /// # Examples
    ///
    /// ```
    /// use polling::{Event, Poller};
    /// use std::net::TcpListener;
    ///
    /// let socket = TcpListener::bind("127.0.0.1:0")?;
    /// socket.set_nonblocking(true)?;
    /// let key = 7;
    ///
    /// let poller = Poller::new()?;
    /// unsafe { poller.add(&socket, Event::all(key))?; }
    /// poller.delete(&socket)?;
    /// # std::io::Result::Ok(())
    /// ```
    pub fn delete(&self, source: impl AsSource) -> io::Result<()> {
        self.poller.delete(source.source())
    }

    /// Waits for at least one I/O event and returns the number of new events.
    ///
    /// New events will be appended to `events`. If necessary, make sure to clear the
    /// [`Events`][Events::clear()] before calling [`wait()`][`Poller::wait()`]!
    ///
    /// This method will return with no new events if a notification is delivered by the
    /// [`notify()`] method, or the timeout is reached. Sometimes it may even return with no events
    /// spuriously.
    ///
    /// Only one thread can wait on I/O. If another thread is already in [`wait()`], concurrent
    /// calls to this method will return immediately with no new events.
    ///
    /// If the operating system is ready to deliver a large number of events at once, this method
    /// may decide to deliver them in smaller batches.
    ///
    /// [`notify()`]: `Poller::notify()`
    /// [`wait()`]: `Poller::wait()`
    ///
    /// # Examples
    ///
    /// ```
    /// use polling::{Event, Events, Poller};
    /// use std::net::TcpListener;
    /// use std::time::Duration;
    ///
    /// let socket = TcpListener::bind("127.0.0.1:0")?;
    /// socket.set_nonblocking(true)?;
    /// let key = 7;
    ///
    /// let poller = Poller::new()?;
    /// unsafe {
    ///     poller.add(&socket, Event::all(key))?;
    /// }
    ///
    /// let mut events = Events::new();
    /// let n = poller.wait(&mut events, Some(Duration::from_secs(1)))?;
    /// poller.delete(&socket)?;
    /// # std::io::Result::Ok(())
    /// ```
    pub fn wait(&self, events: &mut Events, timeout: Option<Duration>) -> io::Result<usize> {
        let span = tracing::trace_span!("Poller::wait", ?timeout);
        let _enter = span.enter();

        if let Ok(_lock) = self.lock.try_lock() {
            let deadline = timeout.and_then(|timeout| Instant::now().checked_add(timeout));

            loop {
                // Figure out how long to wait for.
                let timeout =
                    deadline.map(|deadline| deadline.saturating_duration_since(Instant::now()));

                // Wait for I/O events.
                if let Err(e) = self.poller.wait(&mut events.events, timeout) {
                    // If the wait was interrupted by a signal, clear events and try again.
                    if e.kind() == io::ErrorKind::Interrupted {
                        events.clear();
                        continue;
                    } else {
                        return Err(e);
                    }
                }

                // Clear the notification, if any.
                self.notified.swap(false, Ordering::SeqCst);

                // Indicate number of events.
                return Ok(events.len());
            }
        } else {
            tracing::trace!("wait: skipping because another thread is already waiting on I/O");
            Ok(0)
        }
    }

    /// Wakes up the current or the following invocation of [`wait()`].
    ///
    /// If no thread is calling [`wait()`] right now, this method will cause the following call
    /// to wake up immediately.
    ///
    /// [`wait()`]: `Poller::wait()`
    ///
    /// # Examples
    ///
    /// ```
    /// use polling::{Events, Poller};
    ///
    /// let poller = Poller::new()?;
    ///
    /// // Notify the poller.
    /// poller.notify()?;
    ///
    /// let mut events = Events::new();
    /// poller.wait(&mut events, None)?; // wakes up immediately
    /// assert!(events.is_empty());
    /// # std::io::Result::Ok(())
    /// ```
    pub fn notify(&self) -> io::Result<()> {
        let span = tracing::trace_span!("Poller::notify");
        let _enter = span.enter();

        if self
            .notified
            .compare_exchange(false, true, Ordering::SeqCst, Ordering::SeqCst)
            .is_ok()
        {
            self.poller.notify()?;
        }
        Ok(())
    }
}

/// A container for I/O events.
pub struct Events {
    events: sys::Events,

    /// This is intended to be used from &mut, thread locally, so we should make it !Sync
    /// for consistency with the rest of the API.
    _not_sync: PhantomData<Cell<()>>,
}

impl Default for Events {
    #[inline]
    fn default() -> Self {
        Self::new()
    }
}

impl Events {
    /// Create a new container for events, using the default capacity.
    ///
    /// The default capacity is 1024.
    ///
    /// # Examples
    ///
    /// ```
    /// use polling::Events;
    ///
    /// let events = Events::new();
    /// ```
    #[inline]
    pub fn new() -> Self {
        // ESP-IDF has a low amount of RAM, so we use a smaller default capacity.
        #[cfg(target_os = "espidf")]
        const DEFAULT_CAPACITY: usize = 32;

        #[cfg(not(target_os = "espidf"))]
        const DEFAULT_CAPACITY: usize = 1024;

        Self::with_capacity(NonZeroUsize::new(DEFAULT_CAPACITY).unwrap())
    }

    /// Create a new container with the provided capacity.
    ///
    /// # Examples
    ///
    /// ```
    /// use polling::Events;
    /// use std::num::NonZeroUsize;
    ///
    /// let capacity = NonZeroUsize::new(1024).unwrap();
    /// let events = Events::with_capacity(capacity);
    /// ```
    #[inline]
    pub fn with_capacity(capacity: NonZeroUsize) -> Self {
        Self {
            events: sys::Events::with_capacity(capacity.get()),
            _not_sync: PhantomData,
        }
    }

    /// Create a new iterator over I/O events.
    ///
    /// This returns all of the events in the container, excluding the notification event.
    ///
    /// # Examples
    ///
    /// ```
    /// use polling::{Event, Events, Poller};
    /// use std::time::Duration;
    ///
    /// # fn main() -> std::io::Result<()> {
    /// let poller = Poller::new()?;
    /// let mut events = Events::new();
    ///
    /// poller.wait(&mut events, Some(Duration::from_secs(0)))?;
    /// assert!(events.iter().next().is_none());
    /// # Ok(()) }
    /// ```
    #[inline]
    pub fn iter(&self) -> impl Iterator<Item = Event> + '_ {
        self.events.iter().filter(|ev| ev.key != NOTIFY_KEY)
    }

    /// Delete all of the events in the container.
    ///
    /// # Examples
    ///
    /// ```no_run
    /// use polling::{Event, Events, Poller};
    ///
    /// # fn main() -> std::io::Result<()> {
    /// let poller = Poller::new()?;
    /// let mut events = Events::new();
    ///
    /// /* register some sources */
    ///
    /// poller.wait(&mut events, None)?;
    ///
    /// events.clear();
    /// # Ok(()) }
    /// ```
    #[inline]
    pub fn clear(&mut self) {
        self.events.clear();
    }

    /// Returns the number of events in the container.
    ///
    /// # Examples
    ///
    /// ```
    /// use polling::Events;
    ///
    /// let events = Events::new();
    /// assert_eq!(events.len(), 0);
    /// ```
    #[inline]
    pub fn len(&self) -> usize {
        self.iter().count()
    }

    /// Returns `true` if the container contains no events.
    ///
    /// # Examples
    ///
    /// ```
    /// use polling::Events;
    ///
    /// let events = Events::new();
    /// assert!(events.is_empty());
    /// ```
    #[inline]
    pub fn is_empty(&self) -> bool {
        self.len() == 0
    }

    /// Get the total capacity of the list.
    ///
    /// # Examples
    ///
    /// ```
    /// use polling::Events;
    /// use std::num::NonZeroUsize;
    ///
    /// let cap = NonZeroUsize::new(10).unwrap();
    /// let events = Events::with_capacity(std::num::NonZeroUsize::new(10).unwrap());
    /// assert_eq!(events.capacity(), cap);
    /// ```
    #[inline]
    pub fn capacity(&self) -> NonZeroUsize {
        NonZeroUsize::new(self.events.capacity()).unwrap()
    }
}

impl fmt::Debug for Events {
    fn fmt(&self, f: &mut fmt::Formatter<'_>) -> fmt::Result {
        f.write_str("Events { .. }")
    }
}

#[cfg(all(
    any(
        target_os = "linux",
        target_os = "android",
        target_os = "illumos",
        target_os = "solaris",
        target_os = "macos",
        target_os = "ios",
        target_os = "tvos",
        target_os = "watchos",
        target_os = "freebsd",
        target_os = "netbsd",
        target_os = "openbsd",
        target_os = "dragonfly",
    ),
    not(polling_test_poll_backend),
))]
#[cfg_attr(
    docsrs,
    doc(cfg(any(
        target_os = "linux",
        target_os = "android",
        target_os = "illumos",
        target_os = "solaris",
        target_os = "macos",
        target_os = "ios",
        target_os = "tvos",
        target_os = "watchos",
        target_os = "freebsd",
        target_os = "netbsd",
        target_os = "openbsd",
        target_os = "dragonfly",
    )))
)]
mod raw_fd_impl {
    use crate::Poller;
    use std::os::unix::io::{AsFd, AsRawFd, BorrowedFd, RawFd};

    impl AsRawFd for Poller {
        fn as_raw_fd(&self) -> RawFd {
            self.poller.as_raw_fd()
        }
    }

    impl AsFd for Poller {
        fn as_fd(&self) -> BorrowedFd<'_> {
            self.poller.as_fd()
        }
    }
}

#[cfg(windows)]
#[cfg_attr(docsrs, doc(cfg(windows)))]
mod raw_handle_impl {
    use crate::Poller;
    use std::os::windows::io::{AsHandle, AsRawHandle, BorrowedHandle, RawHandle};

    impl AsRawHandle for Poller {
        fn as_raw_handle(&self) -> RawHandle {
            self.poller.as_raw_handle()
        }
    }

    impl AsHandle for Poller {
        fn as_handle(&self) -> BorrowedHandle<'_> {
            self.poller.as_handle()
        }
    }
}

impl fmt::Debug for Poller {
    fn fmt(&self, f: &mut fmt::Formatter<'_>) -> fmt::Result {
        self.poller.fmt(f)
    }
}

cfg_if! {
    if #[cfg(unix)] {
        use std::os::unix::io::{AsRawFd, RawFd, AsFd, BorrowedFd};

        /// A resource with a raw file descriptor.
        pub trait AsRawSource {
            /// Returns the raw file descriptor.
            fn raw(&self) -> RawFd;
        }

        impl<T: AsRawFd> AsRawSource for &T {
            fn raw(&self) -> RawFd {
                self.as_raw_fd()
            }
        }

        impl AsRawSource for RawFd {
            fn raw(&self) -> RawFd {
                *self
            }
        }

        /// A resource with a borrowed file descriptor.
        pub trait AsSource: AsFd {
            /// Returns the borrowed file descriptor.
            fn source(&self) -> BorrowedFd<'_> {
                self.as_fd()
            }
        }

        impl<T: AsFd> AsSource for T {}
    } else if #[cfg(windows)] {
        use std::os::windows::io::{AsRawSocket, RawSocket, AsSocket, BorrowedSocket};

        /// A resource with a raw socket.
        pub trait AsRawSource {
            /// Returns the raw socket.
            fn raw(&self) -> RawSocket;
        }

        impl<T: AsRawSocket> AsRawSource for &T {
            fn raw(&self) -> RawSocket {
                self.as_raw_socket()
            }
        }

        impl AsRawSource for RawSocket {
            fn raw(&self) -> RawSocket {
                *self
            }
        }

        /// A resource with a borrowed socket.
        pub trait AsSource: AsSocket {
            /// Returns the borrowed socket.
            fn source(&self) -> BorrowedSocket<'_> {
                self.as_socket()
            }
        }

        impl<T: AsSocket> AsSource for T {}
    }
}

#[allow(unused)]
fn unsupported_error(err: impl Into<String>) -> io::Error {
    io::Error::new(io::ErrorKind::Unsupported, err.into())
}

fn _assert_send_and_sync() {
    fn assert_send<T: Send>() {}
    fn assert_sync<T: Sync>() {}

    assert_send::<Poller>();
    assert_sync::<Poller>();

    assert_send::<Event>();
    assert_sync::<Event>();

    assert_send::<Events>();
    // Events can be !Sync
}<|MERGE_RESOLUTION|>--- conflicted
+++ resolved
@@ -409,47 +409,6 @@
     /// In `epoll`, a TCP connection failure is indicated by `EPOLLERR` + `EPOLLHUP`, though just `EPOLLERR` is enough to indicate a connection failure.
     /// EPOLLHUP may happen when we haven't event called `connect` on the socket, but it is still a valid event to check for.
     ///
-<<<<<<< HEAD
-=======
-    /// # Examples
-    ///
-    /// ```
-    ///   fn main() -> std::io::Result<()> {
-    ///       use std::net;
-    ///       use std::time::Duration;
-    ///   
-    ///       use polling::Event;
-    ///       use socket2::Type;
-    ///       let poller = polling::Poller::new()?;
-    ///       let bad_socket = socket2::Socket::new(socket2::Domain::IPV4, Type::STREAM, None)?;
-    ///       let addr = net::SocketAddr::new("127.0.0.1".parse().unwrap(), 12345);
-    ///       bad_socket.set_nonblocking(true)?;
-    ///       let mut events = polling::Events::new();
-    ///   
-    ///       let _ = bad_socket.connect(&addr.into()).unwrap_err();
-    ///   
-    ///       unsafe {
-    ///           poller.add(&bad_socket, Event::writable(0))?;
-    ///       }
-    ///   
-    ///       poller.wait(&mut events, Some(Duration::from_secs(3)))?;
-    ///   
-    ///       let event = events.iter().next().expect("no event");
-    ///       let is_err = match event.is_err() {
-    ///           Some(is_err) => is_err,
-    ///           None => {
-    ///               println!("not supported in this platform");
-    ///               return Ok(());
-    ///           },
-    ///       };
-    ///       assert!(is_err);
-    ///       println!("bad socket is now in error state");
-    ///   
-    ///       Ok(())
-    ///   }
-    /// ```  
-    ///
->>>>>>> 23f611e7
     /// Returns `Some(true)` if the connection has failed, `Some(false)` if there is an error,
     /// or `None` if the platform does not support detecting this condition.
     #[inline]
